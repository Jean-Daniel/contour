--- conflicted
+++ resolved
@@ -174,15 +174,14 @@
 		}
 	}
 
-<<<<<<< HEAD
 	if len(proxy.Spec.VirtualHost.IPAllowFilterPolicy) > 0 && len(proxy.Spec.VirtualHost.IPDenyFilterPolicy) > 0 {
 		validCond.AddError(contour_api_v1.ConditionTypeIPFilterError, "IncompatibleIPAddressFilters",
 			"Spec.VirtualHost.IPAllowFilterPolicy and Spec.VirtualHost.IPDepnyFilterPolicy cannot both be defined.")
-=======
+		return
+	}
 	if proxy.Spec.VirtualHost.TLS == nil && proxy.Spec.VirtualHost.Authorization != nil && len(proxy.Spec.VirtualHost.Authorization.ExtensionServiceRef.Name) > 0 {
 		validCond.AddError(contour_api_v1.ConditionTypeAuthError, "AuthNotPermitted",
 			"Spec.VirtualHost.Authorization.ExtensionServiceRef can only be defined for root HTTPProxies that terminate TLS")
->>>>>>> 5b4f4eb3
 		return
 	}
 
