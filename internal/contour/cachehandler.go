--- conflicted
+++ resolved
@@ -44,15 +44,11 @@
 func (ch *CacheHandler) OnChange(kc *dag.KubernetesCache) {
 	timer := prometheus.NewTimer(ch.CacheHandlerOnUpdateSummary)
 	defer timer.ObserveDuration()
-<<<<<<< HEAD
 
 	kc.RLock()
-	dag := dag.BuildDAG(kc)
+	dag := dag.BuildDAG(kc, ch.DisablePermitInsecure)
 	kc.RUnlock()
 
-=======
-	dag := dag.BuildDAG(kc, ch.DisablePermitInsecure)
->>>>>>> c5ac0524
 	ch.updateSecrets(dag)
 	ch.updateListeners(dag)
 	ch.updateRoutes(dag)
