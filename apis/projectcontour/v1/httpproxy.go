--- conflicted
+++ resolved
@@ -592,12 +592,8 @@
 	//    X-Forwarded-For.
 	Source IPFilterSource `json:"source"`
 
-<<<<<<< HEAD
-	// CIDR is a CIDR block of a ipv4 or ipv6 addresses to filter on.
-=======
 	// CIDR is a CIDR block of ipv4 or ipv6 addresses to filter on. This can also be
 	// a bare IP address (without a mask) to filter on exactly one address.
->>>>>>> 9545be1c
 	CIDR string `json:"cidr"`
 }
 
