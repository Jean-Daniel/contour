--- conflicted
+++ resolved
@@ -2058,12 +2058,8 @@
 </em>
 </td>
 <td>
-<<<<<<< HEAD
-<p>CIDR is a CIDR block of a ipv4 or ipv6 addresses to filter on.</p>
-=======
 <p>CIDR is a CIDR block of ipv4 or ipv6 addresses to filter on. This can also be
 a bare IP address (without a mask) to filter on exactly one address.</p>
->>>>>>> 9545be1c
 </td>
 </tr>
 </tbody>
