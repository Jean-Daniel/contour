--- conflicted
+++ resolved
@@ -4912,14 +4912,9 @@
                       items:
                         properties:
                           cidr:
-<<<<<<< HEAD
-                            description: CIDR is a CIDR block of a ipv4 or ipv6 addresses
-                              to filter on.
-=======
                             description: CIDR is a CIDR block of ipv4 or ipv6 addresses
                               to filter on. This can also be a bare IP address (without
                               a mask) to filter on exactly one address.
->>>>>>> 9545be1c
                             type: string
                           source:
                             description: 'Source indicates how to determine the ip
@@ -4946,14 +4941,9 @@
                       items:
                         properties:
                           cidr:
-<<<<<<< HEAD
-                            description: CIDR is a CIDR block of a ipv4 or ipv6 addresses
-                              to filter on.
-=======
                             description: CIDR is a CIDR block of ipv4 or ipv6 addresses
                               to filter on. This can also be a bare IP address (without
                               a mask) to filter on exactly one address.
->>>>>>> 9545be1c
                             type: string
                           source:
                             description: 'Source indicates how to determine the ip
@@ -6284,14 +6274,9 @@
                     items:
                       properties:
                         cidr:
-<<<<<<< HEAD
-                          description: CIDR is a CIDR block of a ipv4 or ipv6 addresses
-                            to filter on.
-=======
                           description: CIDR is a CIDR block of ipv4 or ipv6 addresses
                             to filter on. This can also be a bare IP address (without
                             a mask) to filter on exactly one address.
->>>>>>> 9545be1c
                           type: string
                         source:
                           description: 'Source indicates how to determine the ip address
@@ -6317,14 +6302,9 @@
                     items:
                       properties:
                         cidr:
-<<<<<<< HEAD
-                          description: CIDR is a CIDR block of a ipv4 or ipv6 addresses
-                            to filter on.
-=======
                           description: CIDR is a CIDR block of ipv4 or ipv6 addresses
                             to filter on. This can also be a bare IP address (without
                             a mask) to filter on exactly one address.
->>>>>>> 9545be1c
                           type: string
                         source:
                           description: 'Source indicates how to determine the ip address
